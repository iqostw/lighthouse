/**
 * @license Copyright 2018 Google Inc. All Rights Reserved.
 * Licensed under the Apache License, Version 2.0 (the "License"); you may not use this file except in compliance with the License. You may obtain a copy of the License at http://www.apache.org/licenses/LICENSE-2.0
 * Unless required by applicable law or agreed to in writing, software distributed under the License is distributed on an "AS IS" BASIS, WITHOUT WARRANTIES OR CONDITIONS OF ANY KIND, either express or implied. See the License for the specific language governing permissions and limitations under the License.
 */
'use strict';

module.exports = {
  collectCoverage: false,
  coverageReporters: ['none'],
  collectCoverageFrom: [
    '**/lighthouse-core/**/*.js',
    '**/lighthouse-cli/**/*.js',
<<<<<<< HEAD
    '**/sd-validation/**/*.js',
=======
    '**/lighthouse-viewer/**/*.js',
>>>>>>> bec96a66
    '!**/test/',
    '!**/scripts/',
  ],
  setupFilesAfterEnv: ['./lighthouse-core/test/test-utils.js'],
  testEnvironment: 'node',
  testMatch: [
    '**/lighthouse-core/**/*-test.js',
    '**/lighthouse-cli/**/*-test.js',
    '**/lighthouse-viewer/**/*-test.js',
    '**/lighthouse-viewer/**/*-test-pptr.js',
    '**/clients/test/**/*-test.js',
    '**/sd-validation/**/*-test.js',
  ],
};<|MERGE_RESOLUTION|>--- conflicted
+++ resolved
@@ -11,11 +11,8 @@
   collectCoverageFrom: [
     '**/lighthouse-core/**/*.js',
     '**/lighthouse-cli/**/*.js',
-<<<<<<< HEAD
     '**/sd-validation/**/*.js',
-=======
     '**/lighthouse-viewer/**/*.js',
->>>>>>> bec96a66
     '!**/test/',
     '!**/scripts/',
   ],
